--- conflicted
+++ resolved
@@ -91,11 +91,8 @@
   "devnullmail.com",
   "dfgh.net",
   "digitalsanctuary.com",
-<<<<<<< HEAD
   "dingbone.com",
-=======
   "discard.email",
->>>>>>> 29aec0d8
   "discardmail.com",
   "discardmail.de",
   "disposableaddress.com",
